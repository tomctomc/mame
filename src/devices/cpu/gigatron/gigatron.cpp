// license:BSD-2-Clause
// copyright-holders:Sterophonick, Phil Thomas
/*****************************************************************************
 *
 * Gigatron CPU Core
 *
 * Based on Gigatron.js by Phil Thomas
 * https://github.com/PhilThomas/gigatron
 *
 * Ported to MAME framework by Sterophonick
 *
 *****************************************************************************/

#include "emu.h"
#include "gigatron.h"
#include "gigatrondasm.h"


DEFINE_DEVICE_TYPE(GTRON, gigatron_cpu_device, "gigatron_cpu", "Gigatron CPU")


/* FLAGS */
#if 0
#define S  0x80
#define Z  0x40
#define OV 0x20
#define C  0x10
#endif

#define gigatron_readop(A) m_program->read_word(A)
#define gigatron_readmem16(A) m_data->read_dword(A)
#define gigatron_readmem8(A) m_data->read_byte(A)
#define gigatron_writemem16(A,B) m_data->write_dword((A),B)
#define gigatron_writemem8(A,B) m_data->write_byte((A),B)

/***********************************
 *  illegal opcodes
 ***********************************/
void gigatron_cpu_device::gigatron_illegal()
{
	logerror("gigatron illegal opcode at 0x%04x\n", m_ppc);
	m_icount -= 1;
}


void gigatron_cpu_device::device_start()
{
	m_program = &space(AS_PROGRAM);
	m_data = &space(AS_DATA);

	state_add(GTRON_PC,        "PC",        m_pc);
	state_add(GTRON_NPC,       "NPC",       m_npc);
	state_add(STATE_GENPC,     "GENPC",     m_pc).noshow();
	state_add(STATE_GENPCBASE, "CURPC",     m_ppc).noshow();
	state_add(GTRON_AC,        "AC",        m_ac);
	state_add(GTRON_X,         "X",         m_x);
	state_add(GTRON_Y,         "Y",         m_y);
	state_add(GTRON_IREG,      "IREG",      m_inReg);
	state_add(GTRON_OUTX,      "OUTX",      m_outx);
	state_add(GTRON_OUT,       "OUT",       m_out);

	set_icountptr(m_icount);

	save_item(NAME(m_ac));
	save_item(NAME(m_x));
	save_item(NAME(m_y));
	save_item(NAME(m_npc));
	save_item(NAME(m_ppc));
	save_item(NAME(m_inReg));
	save_item(NAME(m_pc));
	save_item(NAME(m_outx));
	save_item(NAME(m_out));

	m_outx_cb.resolve_safe();
	m_out_cb.resolve_safe();
	m_ir_cb.resolve_safe(0);

	reset_cpu();
}

void gigatron_cpu_device::reset_cpu()
{
	m_ac = 0;
	m_x = 0;
	m_y = 0;
	m_pc = 0;
	m_npc = (m_pc + 1) & m_romMask;
	m_ppc = 0;
	m_inReg = 0xff;
	m_outx = 0;
	m_out = 0;
	
	m_out_cb(0, 0);
	m_outx_cb(0, 0);
	
	for(uint16_t i = 0; i < m_ramMask; i++)
		gigatron_writemem8(i, floor(machine().rand() & 0xff));
}

/* Execute cycles */
void gigatron_cpu_device::execute_run()
{
	uint16_t opcode;
	m_inReg = m_ir_cb();
	do
	{
		m_ppc = m_pc;
		debugger_instruction_hook(m_pc);

		opcode = gigatron_readop(m_pc);
		m_pc = m_npc;
		m_npc = (m_pc + 1) & m_romMask;

		uint8_t op = (opcode >> 13) & 0x0007;
		uint8_t mode = (opcode >> 10) & 0x0007;
		uint8_t bus = (opcode >> 8) & 0x0003;
		uint8_t d = (opcode >> 0) & 0x00ff;

		switch (op)
		{
		case 0:
		case 1:
		case 2:
		case 3:
		case 4:
		case 5:
			aluOp(op, mode, bus, d);
			break;
		case 6:
			storeOp(op, mode, bus, d);
			break;
		case 7:
			branchOp(op, mode, bus, d);
			break;
		default:
			gigatron_illegal();
			break;
		}
		m_icount--;
	} while (m_icount > 0);
}

void gigatron_cpu_device::branchOp(uint8_t op, uint8_t mode, uint8_t bus, uint8_t d)
{
	const uint8_t ZERO = 0x80;
	bool c = false;
	uint8_t ac = m_ac ^ ZERO;
	uint16_t base = m_pc & 0xff00;
	switch (mode)
	{
	case 0: //jmp
		c = true;
		base = m_y << 8;
		break;
	case 1: //bgt
		c = (ac > ZERO);
		break;
	case 2: //blt
		c = (ac < ZERO);
		break;
	case 3: //bne
		c = (ac != ZERO);
		break;
	case 4: //beq
		c = (ac == ZERO);
		break;
	case 5: //bge
		c = (ac >= ZERO);
		break;
	case 6: //ble
		c = (ac <= ZERO);
		break;
	case 7: //bra
		c = true;
		break;
	}

	if (c)
	{
		uint8_t b = offset(bus, d);
		m_npc = base | b;
	}
}

void gigatron_cpu_device::aluOp(uint8_t op, uint8_t mode, uint8_t bus, uint8_t d)
{
	uint8_t b = 0;
	switch (bus)
	{
	case 0:
		b = d;
		break;
	case 1:
		b = gigatron_readmem8((uint16_t)(addr(mode, d) & m_ramMask));
		break;
	case 2:
		b = m_ac;
		break;
	case 3:
		b = m_inReg;
		break;
	}
	switch (op)
	{
	case 1:
		b = (m_ac & b);
		break;
	case 2:
		b = (m_ac | b);
		break;
	case 3:
		b = (m_ac ^ b);
		break;
	case 4:
		b = (m_ac + b);
		break;
	case 5:
		b = (m_ac - b);
		break;
	}
	switch (mode)
	{
	case 0:
	case 1:
	case 2:
	case 3:
		m_ac = b;
		break;
	case 4:
		m_x = b;
		break;
	case 5:
		m_y = b;
		break;
	case 6:
	case 7:
		uint16_t rising = ~m_out & b;
		m_out = b;
<<<<<<< HEAD
		m_out_cb(0, m_out);
=======
		m_out_cb(0, m_out, 0xff);
>>>>>>> c55a261d

		// rising edge of out[6] registers outx from ac
		if (rising & 0x40)
		{
			m_outx = m_ac;
<<<<<<< HEAD
			m_outx_cb(0, m_outx);
=======
			m_outx_cb(0, m_outx, 0xff);
>>>>>>> c55a261d
		}
		break;
	}
}

uint16_t gigatron_cpu_device::addr(uint8_t mode, uint8_t d)
{
	switch (mode)
	{
	case 0:
	case 4:
	case 5:
	case 6:
		return d;
	case 1:
		return m_x;
	case 2:
		return (m_y << 8) | d;
	case 3:
		return (m_y << 8) | m_x;
	case 7:
		uint16_t addr2 = (m_y << 8) | m_x;
		m_x = (m_x + 1) & 0xff;
		return addr2;
	}
	return 0;
}

uint8_t gigatron_cpu_device::offset(uint8_t bus, uint8_t d)
{
	switch (bus)
	{
	case 0:
		return d;
	case 1:
		return gigatron_readmem8(d);
	case 2:
		return m_ac;
	case 3:
		return m_inReg;
	}
	return 0;
}

void gigatron_cpu_device::storeOp(uint8_t op, uint8_t mode, uint8_t bus, uint8_t d)
{
	uint8_t b = 0;
	switch (bus)
	{
	case 0:
		b = d;
		break;
	case 1:
		b = 0;
		break;
	case 2:
		b = m_ac;
		break;
	case 3:
		b = m_inReg;
		break;
	}

	u16 address = addr(mode, d);
	if (bus == 1)
		logerror("%04x: ctrl = 0x%04x\n", m_ppc, address);
	else
		gigatron_writemem8(address & m_ramMask, b);

	switch (mode)
	{
	case 4: // XXX not clear whether x++ mode takes priority
		m_x = b;
		break;
	case 5:
		m_y = b;
		break;
	}
}

void gigatron_cpu_device::device_reset()
{
	reset_cpu();
}

void gigatron_cpu_device::execute_set_input(int irqline, int state)
{
#if 0
	switch (irqline)
	{
	default:
		break;
	}
#endif
}

gigatron_cpu_device::gigatron_cpu_device(const machine_config &mconfig, const char *tag, device_t *owner, uint32_t clock)
	: cpu_device(mconfig, GTRON, tag, owner, clock)
<<<<<<< HEAD
	, m_ramMask(0xFFFF)
	, m_romMask(0xFFFF)
	, m_program_config("program", ENDIANNESS_BIG, 16, 16, -1)
	, m_data_config("data", ENDIANNESS_BIG, 8, 16, 0)
=======
	, m_ramMask(0x7fff)
	, m_romMask(0xffff)
	, m_program_config("program", ENDIANNESS_BIG, 16, 14, -1)
	, m_data_config("data", ENDIANNESS_BIG, 8, 15, 0)
>>>>>>> c55a261d
	, m_outx_cb(*this)
	, m_out_cb(*this)
	, m_ir_cb(*this)
{
}


void gigatron_cpu_device::state_string_export(const device_state_entry &entry, std::string &str) const
{
	switch (entry.index())
	{
	case STATE_GENFLAGS:
		str = util::string_format("%c%c%c%c",
				m_flags & 0x80 ? 'S':'.',
				m_flags & 0x40 ? 'Z':'.',
				m_flags & 0x20 ? 'V':'.',
				m_flags & 0x10 ? 'C':'.');
		break;
	}
}


std::unique_ptr<util::disasm_interface> gigatron_cpu_device::create_disassembler()
{
	return std::make_unique<gigatron_disassembler>();
}


device_memory_interface::space_config_vector gigatron_cpu_device::memory_space_config() const
{
	return space_config_vector {
		std::make_pair(AS_PROGRAM, &m_program_config),
		std::make_pair(AS_DATA, &m_data_config)
	};
}<|MERGE_RESOLUTION|>--- conflicted
+++ resolved
@@ -236,21 +236,13 @@
 	case 7:
 		uint16_t rising = ~m_out & b;
 		m_out = b;
-<<<<<<< HEAD
 		m_out_cb(0, m_out);
-=======
-		m_out_cb(0, m_out, 0xff);
->>>>>>> c55a261d
 
 		// rising edge of out[6] registers outx from ac
 		if (rising & 0x40)
 		{
 			m_outx = m_ac;
-<<<<<<< HEAD
 			m_outx_cb(0, m_outx);
-=======
-			m_outx_cb(0, m_outx, 0xff);
->>>>>>> c55a261d
 		}
 		break;
 	}
@@ -349,17 +341,10 @@
 
 gigatron_cpu_device::gigatron_cpu_device(const machine_config &mconfig, const char *tag, device_t *owner, uint32_t clock)
 	: cpu_device(mconfig, GTRON, tag, owner, clock)
-<<<<<<< HEAD
-	, m_ramMask(0xFFFF)
-	, m_romMask(0xFFFF)
+	, m_ramMask(0xffff)
+	, m_romMask(0xffff)
 	, m_program_config("program", ENDIANNESS_BIG, 16, 16, -1)
 	, m_data_config("data", ENDIANNESS_BIG, 8, 16, 0)
-=======
-	, m_ramMask(0x7fff)
-	, m_romMask(0xffff)
-	, m_program_config("program", ENDIANNESS_BIG, 16, 14, -1)
-	, m_data_config("data", ENDIANNESS_BIG, 8, 15, 0)
->>>>>>> c55a261d
 	, m_outx_cb(*this)
 	, m_out_cb(*this)
 	, m_ir_cb(*this)
